--- conflicted
+++ resolved
@@ -50,14 +50,13 @@
 # Tokenizer is loaded globally, which is fine
 tokenizer = AutoTokenizer.from_pretrained("Qwen/Qwen3-8B")
 
-    
+
 def clear_vram() -> None:
     """Clear the VRAM memory."""
     if torch.cuda.is_available():
         torch.cuda.empty_cache()
         torch.cuda.synchronize()
 
-<<<<<<< HEAD
 
 #I used AI for the save_model function we still need to look at it
 
@@ -133,65 +132,7 @@
             print(f"!! FAILED to merge on GPU as well: {e_gpu}")
             print("!! Model not saved. Only adapter weights are saved.")
             return None
-=======
-def save_model(model, tokenizer_var, epoch, base_model_name="Qwen/Qwen3-8B"):
-    """Save trained model by merging LoRa adapter weights"""
-    print(f"Saving model from epoch {epoch}")
-
-    # Path where adapter was saved
-    adapter_path = f"./cshs_checkpoints/adapter_epoch_{epoch}"
-    output_path = f"./cshs_checkpoints/full_model_epoch_{epoch}"
-
-    try:
-        # if model already in memory
-        merged_model = model.merge_and_unload()
-
-        # saves model after merging
-        merged_model.save_pretrained(
-            output_path,
-            safe_serialization=True,
-            max_shard_size="5GB"
-        )
-        tokenizer_var.save_pretrained(output_path)
-        print(f"✓ Full model saved to {output_path}")
-
-    except Exception as e:
-        print(f"Error during merge: {e}")
-        print("Moving to adapter only save")
-
-        # save adapters
-        model.save_pretrained(adapter_path)
-        tokenizer_var.save_pretrained(adapter_path)
-        print(f"✓ Adapter saved to {adapter_path}")
-#these following 2 might be easier memory wise, but im not sure
-def save_adapter(model, model_tokenizer, epoch) -> None:
-    """Saves the LoRa adapter weights to merge later (if we need to use this)"""
-    adapter_path = f"./cshs_checkpoints/adapter_epoch_{epoch}"
-
-    # Save adapter (only ~50MB for r=8)
-    model.save_pretrained(adapter_path)
-    model_tokenizer.save_pretrained(adapter_path)
-
-def merge_adapters(model, tokenizer_var, epoch):
-    """Merge LoRa adapters to base model AT END"""
-    output_path = f"./cshs_checkpoints/full_model_epoch_{epoch}"
-
-    #merge adapters
-    merged_model = model.merge_and_unload()
-
-    merged_model.save_pretrained(
-        output_path,
-        safe_serialization = True,
-        max_shard_size = "5GB"
-    )
-    tokenizer_var.save_pretrained(output_path)
-
-    print(f"Merged model saved to {output_path}")
->>>>>>> eb0ba781
-
-    #clean memory after
-    del merged_model
-    clear_vram()
+
 
 def linear_schedule(step):
     """Implements a linear warmup for the learning rate."""
@@ -451,4 +392,4 @@
             optimizer.zero_grad()
 
 
-#The save model thing was also refined using AI. We should probably check it+#The save model thing was also refined using AI. We should look at it